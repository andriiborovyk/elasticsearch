/*
 * Licensed to Elasticsearch under one or more contributor
 * license agreements. See the NOTICE file distributed with
 * this work for additional information regarding copyright
 * ownership. Elasticsearch licenses this file to you under
 * the Apache License, Version 2.0 (the "License"); you may
 * not use this file except in compliance with the License.
 * You may obtain a copy of the License at
 *
 *    http://www.apache.org/licenses/LICENSE-2.0
 *
 * Unless required by applicable law or agreed to in writing,
 * software distributed under the License is distributed on an
 * "AS IS" BASIS, WITHOUT WARRANTIES OR CONDITIONS OF ANY
 * KIND, either express or implied.  See the License for the
 * specific language governing permissions and limitations
 * under the License.
 */

package org.elasticsearch.search.internal;

import org.apache.lucene.queries.TermsQuery;
import org.apache.lucene.search.BooleanClause.Occur;
import org.apache.lucene.search.BooleanQuery;
import org.apache.lucene.search.BoostQuery;
import org.apache.lucene.search.Collector;
import org.apache.lucene.search.ConstantScoreQuery;
import org.apache.lucene.search.Query;
import org.apache.lucene.search.Sort;
import org.apache.lucene.search.FieldDoc;
import org.apache.lucene.util.BytesRef;
import org.apache.lucene.util.Counter;
import org.elasticsearch.action.search.SearchType;
import org.elasticsearch.cache.recycler.PageCacheRecycler;
import org.elasticsearch.common.Nullable;
import org.elasticsearch.common.ParseFieldMatcher;
import org.elasticsearch.common.lease.Releasables;
import org.elasticsearch.common.lucene.search.Queries;
import org.elasticsearch.common.lucene.search.function.FunctionScoreQuery;
import org.elasticsearch.common.lucene.search.function.WeightFactorFunction;
import org.elasticsearch.common.unit.TimeValue;
import org.elasticsearch.common.util.BigArrays;
import org.elasticsearch.index.IndexService;
import org.elasticsearch.index.IndexSettings;
import org.elasticsearch.index.analysis.AnalysisService;
import org.elasticsearch.index.cache.bitset.BitsetFilterCache;
import org.elasticsearch.index.engine.Engine;
import org.elasticsearch.index.fielddata.IndexFieldDataService;
import org.elasticsearch.index.mapper.MappedFieldType;
import org.elasticsearch.index.mapper.MapperService;
import org.elasticsearch.index.mapper.internal.TypeFieldMapper;
import org.elasticsearch.index.mapper.object.ObjectMapper;
import org.elasticsearch.index.query.AbstractQueryBuilder;
import org.elasticsearch.index.query.ParsedQuery;
import org.elasticsearch.index.query.QueryShardContext;
import org.elasticsearch.index.shard.IndexShard;
import org.elasticsearch.index.similarity.SimilarityService;
import org.elasticsearch.script.ScriptService;
import org.elasticsearch.search.SearchShardTarget;
import org.elasticsearch.search.aggregations.SearchContextAggregations;
import org.elasticsearch.search.dfs.DfsSearchResult;
import org.elasticsearch.search.fetch.FetchPhase;
import org.elasticsearch.search.fetch.FetchSearchResult;
import org.elasticsearch.search.fetch.FetchSubPhase;
import org.elasticsearch.search.fetch.FetchSubPhaseContext;
import org.elasticsearch.search.fetch.script.ScriptFieldsContext;
import org.elasticsearch.search.fetch.source.FetchSourceContext;
import org.elasticsearch.search.highlight.SearchContextHighlight;
import org.elasticsearch.search.lookup.SearchLookup;
import org.elasticsearch.search.profile.Profilers;
import org.elasticsearch.search.query.QueryPhaseExecutionException;
import org.elasticsearch.search.query.QuerySearchResult;
import org.elasticsearch.search.rescore.RescoreSearchContext;
import org.elasticsearch.search.suggest.SuggestionSearchContext;

import java.io.IOException;
import java.util.ArrayList;
import java.util.Collections;
import java.util.HashMap;
import java.util.List;
import java.util.Map;

/**
 *
 */
public class DefaultSearchContext extends SearchContext {

    private final long id;
    private final ShardSearchRequest request;
    private final SearchShardTarget shardTarget;
    private final Counter timeEstimateCounter;
    private SearchType searchType;
    private final Engine.Searcher engineSearcher;
    private final ScriptService scriptService;
    private final PageCacheRecycler pageCacheRecycler;
    private final BigArrays bigArrays;
    private final IndexShard indexShard;
    private final IndexService indexService;
    private final ContextIndexSearcher searcher;
    private final DfsSearchResult dfsResult;
    private final QuerySearchResult queryResult;
    private final FetchSearchResult fetchResult;
    private float queryBoost = 1.0f;
    // timeout in millis
    private long timeoutInMillis;
    // terminate after count
    private int terminateAfter = DEFAULT_TERMINATE_AFTER;
    private List<String> groupStats;
    private ScrollContext scrollContext;
    private boolean explain;
    private boolean version = false; // by default, we don't return versions
    private List<String> fieldNames;
    private ScriptFieldsContext scriptFields;
    private FetchSourceContext fetchSourceContext;
    private int from = -1;
    private int size = -1;
    private Sort sort;
    private Float minimumScore;
    private boolean trackScores = false; // when sorting, track scores as well...
    private FieldDoc searchAfter;
    /**
     * The original query as sent by the user without the types and aliases
     * applied. Putting things in here leaks them into highlighting so don't add
     * things like the type filter or alias filters.
     */
    private ParsedQuery originalQuery;
    /**
     * Just like originalQuery but with the filters from types and aliases
     * applied.
     */
    private ParsedQuery filteredQuery;
    /**
     * The query to actually execute.
     */
    private Query query;
    private ParsedQuery postFilter;
    private Query aliasFilter;
    private int[] docIdsToLoad;
    private int docsIdsToLoadFrom;
    private int docsIdsToLoadSize;
    private SearchContextAggregations aggregations;
    private SearchContextHighlight highlight;
    private SuggestionSearchContext suggest;
    private List<RescoreSearchContext> rescore;
    private SearchLookup searchLookup;
    private volatile long keepAlive;
    private final long originNanoTime = System.nanoTime();
    private volatile long lastAccessTime = -1;
    private Profilers profilers;

    private final Map<String, FetchSubPhaseContext> subPhaseContexts = new HashMap<>();
    private final Map<Class<?>, Collector> queryCollectors = new HashMap<>();
<<<<<<< HEAD
    private FetchPhase fetchPhase;
=======
    private final QueryShardContext queryShardContext;
>>>>>>> 77a16499

    public DefaultSearchContext(long id, ShardSearchRequest request, SearchShardTarget shardTarget, Engine.Searcher engineSearcher,
            IndexService indexService, IndexShard indexShard, ScriptService scriptService, PageCacheRecycler pageCacheRecycler,
            BigArrays bigArrays, Counter timeEstimateCounter, ParseFieldMatcher parseFieldMatcher, TimeValue timeout,
            FetchPhase fetchPhase) {
        super(parseFieldMatcher);
        this.id = id;
        this.request = request;
        this.fetchPhase = fetchPhase;
        this.searchType = request.searchType();
        this.shardTarget = shardTarget;
        this.engineSearcher = engineSearcher;
        this.scriptService = scriptService;
        this.pageCacheRecycler = pageCacheRecycler;
        // SearchContexts use a BigArrays that can circuit break
        this.bigArrays = bigArrays.withCircuitBreaking();
        this.dfsResult = new DfsSearchResult(id, shardTarget);
        this.queryResult = new QuerySearchResult(id, shardTarget);
        this.fetchResult = new FetchSearchResult(id, shardTarget);
        this.indexShard = indexShard;
        this.indexService = indexService;
        this.searcher = new ContextIndexSearcher(engineSearcher, indexService.cache().query(), indexShard.getQueryCachingPolicy());
        this.timeEstimateCounter = timeEstimateCounter;
        this.timeoutInMillis = timeout.millis();
        queryShardContext = indexService.newQueryShardContext();
        queryShardContext.setTypes(request.types());
    }

    @Override
    public void doClose() {
        // clear and scope phase we  have
        Releasables.close(searcher, engineSearcher);
    }

    /**
     * Should be called before executing the main query and after all other parameters have been set.
     */
    @Override
    public void preProcess() {
        if (scrollContext == null) {
            long from = from() == -1 ? 0 : from();
            long size = size() == -1 ? 10 : size();
            long resultWindow = from + size;
            // We need settingsService's view of the settings because its dynamic.
            // indexService's isn't.
            int maxResultWindow = indexService.getIndexSettings().getMaxResultWindow();

            if (resultWindow > maxResultWindow) {
                throw new QueryPhaseExecutionException(this,
                        "Result window is too large, from + size must be less than or equal to: [" + maxResultWindow + "] but was ["
                                + resultWindow + "]. See the scroll api for a more efficient way to request large data sets. "
                                + "This limit can be set by changing the [" + IndexSettings.MAX_RESULT_WINDOW_SETTING.getKey()
                                + "] index level parameter.");
            }
        }

        // initialize the filtering alias based on the provided filters
        aliasFilter = indexService.aliasFilter(queryShardContext, request.filteringAliases());

        if (query() == null) {
            parsedQuery(ParsedQuery.parsedMatchAllQuery());
        }
        if (queryBoost() != AbstractQueryBuilder.DEFAULT_BOOST) {
            parsedQuery(new ParsedQuery(new FunctionScoreQuery(query(), new WeightFactorFunction(queryBoost)), parsedQuery()));
        }
        filteredQuery(buildFilteredQuery());
        try {
            this.query = searcher().rewrite(this.query);
        } catch (IOException e) {
            throw new QueryPhaseExecutionException(this, "Failed to rewrite main query", e);
        }
    }

    private ParsedQuery buildFilteredQuery() {
        Query searchFilter = searchFilter(queryShardContext.getTypes());
        if (searchFilter == null) {
            return originalQuery;
        }
        Query result;
        if (Queries.isConstantMatchAllQuery(query())) {
            result = new ConstantScoreQuery(searchFilter);
            if (query().getBoost() != AbstractQueryBuilder.DEFAULT_BOOST) {
                result = new BoostQuery(result, query().getBoost());
            }
        } else {
            result = new BooleanQuery.Builder()
                    .add(query, Occur.MUST)
                    .add(searchFilter, Occur.FILTER)
                    .build();
        }
        return new ParsedQuery(result, originalQuery);
    }

    @Override
    @Nullable
    public Query searchFilter(String[] types) {
        return createSearchFilter(types, aliasFilter, mapperService().hasNested());
    }

    // extracted to static helper method to make writing unit tests easier:
    static Query createSearchFilter(String[] types, Query aliasFilter, boolean hasNestedFields) {
        Query typesFilter = null;
        if (types != null && types.length >= 1) {
            BytesRef[] typesBytes = new BytesRef[types.length];
            for (int i = 0; i < typesBytes.length; i++) {
                typesBytes[i] = new BytesRef(types[i]);
            }
            typesFilter = new TermsQuery(TypeFieldMapper.NAME, typesBytes);
        }

        if (typesFilter == null && aliasFilter == null && hasNestedFields == false) {
            return null;
        }

        BooleanQuery.Builder bq = new BooleanQuery.Builder();
        if (typesFilter != null) {
            bq.add(typesFilter, Occur.FILTER);
        } else if (hasNestedFields) {
            bq.add(Queries.newNonNestedFilter(), Occur.FILTER);
        }
        if (aliasFilter != null) {
            bq.add(aliasFilter, Occur.FILTER);
        }

        return bq.build();
    }

    @Override
    public long id() {
        return this.id;
    }

    @Override
    public String source() {
        return engineSearcher.source();
    }

    @Override
    public ShardSearchRequest request() {
        return this.request;
    }

    @Override
    public SearchType searchType() {
        return this.searchType;
    }

    @Override
    public SearchContext searchType(SearchType searchType) {
        this.searchType = searchType;
        return this;
    }

    @Override
    public SearchShardTarget shardTarget() {
        return this.shardTarget;
    }

    @Override
    public int numberOfShards() {
        return request.numberOfShards();
    }

    @Override
    public float queryBoost() {
        return queryBoost;
    }

    @Override
    public SearchContext queryBoost(float queryBoost) {
        this.queryBoost = queryBoost;
        return this;
    }

    @Override
    public long getOriginNanoTime() {
        return originNanoTime;
    }

    @Override
    protected long nowInMillisImpl() {
        return request.nowInMillis();
    }

    @Override
    public ScrollContext scrollContext() {
        return this.scrollContext;
    }

    @Override
    public SearchContext scrollContext(ScrollContext scrollContext) {
        this.scrollContext = scrollContext;
        return this;
    }

    @Override
    public SearchContextAggregations aggregations() {
        return aggregations;
    }

    @Override
    public SearchContext aggregations(SearchContextAggregations aggregations) {
        this.aggregations = aggregations;
        return this;
    }

    @Override
    public <SubPhaseContext extends FetchSubPhaseContext> SubPhaseContext getFetchSubPhaseContext(FetchSubPhase.ContextFactory<SubPhaseContext> contextFactory) {
        String subPhaseName = contextFactory.getName();
        if (subPhaseContexts.get(subPhaseName) == null) {
            subPhaseContexts.put(subPhaseName, contextFactory.newContextInstance());
        }
        return (SubPhaseContext) subPhaseContexts.get(subPhaseName);
    }


    @Override
    public SearchContextHighlight highlight() {
        return highlight;
    }

    @Override
    public void highlight(SearchContextHighlight highlight) {
        this.highlight = highlight;
    }

    @Override
    public SuggestionSearchContext suggest() {
        return suggest;
    }

    @Override
    public void suggest(SuggestionSearchContext suggest) {
        this.suggest = suggest;
    }

    @Override
    public List<RescoreSearchContext> rescore() {
        if (rescore == null) {
            return Collections.emptyList();
        }
        return rescore;
    }

    @Override
    public void addRescore(RescoreSearchContext rescore) {
        if (this.rescore == null) {
            this.rescore = new ArrayList<>();
        }
        this.rescore.add(rescore);
    }

    @Override
    public boolean hasScriptFields() {
        return scriptFields != null;
    }

    @Override
    public ScriptFieldsContext scriptFields() {
        if (scriptFields == null) {
            scriptFields = new ScriptFieldsContext();
        }
        return this.scriptFields;
    }

    /**
     * A shortcut function to see whether there is a fetchSourceContext and it says the source is requested.
     */
    @Override
    public boolean sourceRequested() {
        return fetchSourceContext != null && fetchSourceContext.fetchSource();
    }

    @Override
    public boolean hasFetchSourceContext() {
        return fetchSourceContext != null;
    }

    @Override
    public FetchSourceContext fetchSourceContext() {
        return this.fetchSourceContext;
    }

    @Override
    public SearchContext fetchSourceContext(FetchSourceContext fetchSourceContext) {
        this.fetchSourceContext = fetchSourceContext;
        return this;
    }

    @Override
    public ContextIndexSearcher searcher() {
        return this.searcher;
    }

    @Override
    public IndexShard indexShard() {
        return this.indexShard;
    }

    @Override
    public MapperService mapperService() {
        return indexService.mapperService();
    }

    @Override
    public AnalysisService analysisService() {
        return indexService.analysisService();
    }

    @Override
    public SimilarityService similarityService() {
        return indexService.similarityService();
    }

    @Override
    public ScriptService scriptService() {
        return scriptService;
    }

    @Override
    public PageCacheRecycler pageCacheRecycler() {
        return pageCacheRecycler;
    }

    @Override
    public BigArrays bigArrays() {
        return bigArrays;
    }

    @Override
    public BitsetFilterCache bitsetFilterCache() {
        return indexService.cache().bitsetFilterCache();
    }

    @Override
    public IndexFieldDataService fieldData() {
        return indexService.fieldData();
    }

    @Override
    public long timeoutInMillis() {
        return timeoutInMillis;
    }

    @Override
    public void timeoutInMillis(long timeoutInMillis) {
        this.timeoutInMillis = timeoutInMillis;
    }

    @Override
    public int terminateAfter() {
        return terminateAfter;
    }

    @Override
    public void terminateAfter(int terminateAfter) {
        this.terminateAfter = terminateAfter;
    }

    @Override
    public SearchContext minimumScore(float minimumScore) {
        this.minimumScore = minimumScore;
        return this;
    }

    @Override
    public Float minimumScore() {
        return this.minimumScore;
    }

    @Override
    public SearchContext sort(Sort sort) {
        this.sort = sort;
        return this;
    }

    @Override
    public Sort sort() {
        return this.sort;
    }

    @Override
    public SearchContext trackScores(boolean trackScores) {
        this.trackScores = trackScores;
        return this;
    }

    @Override
    public boolean trackScores() {
        return this.trackScores;
    }

    @Override
    public SearchContext searchAfter(FieldDoc searchAfter) {
        this.searchAfter = searchAfter;
        return this;
    }

    @Override
    public FieldDoc searchAfter() {
        return searchAfter;
    }

    @Override
    public SearchContext parsedPostFilter(ParsedQuery postFilter) {
        this.postFilter = postFilter;
        return this;
    }

    @Override
    public ParsedQuery parsedPostFilter() {
        return this.postFilter;
    }

    @Override
    public Query aliasFilter() {
        return aliasFilter;
    }

    @Override
    public SearchContext parsedQuery(ParsedQuery query) {
        this.originalQuery = query;
        this.query = query.query();
        return this;
    }

    public ParsedQuery filteredQuery() {
        return filteredQuery;
    }

    private void filteredQuery(ParsedQuery filteredQuery) {
        this.filteredQuery = filteredQuery;
        this.query = filteredQuery.query();
    }

    @Override
    public ParsedQuery parsedQuery() {
        return this.originalQuery;
    }

    /**
     * The query to execute, in its rewritten form.
     */
    @Override
    public Query query() {
        return this.query;
    }

    @Override
    public int from() {
        return from;
    }

    @Override
    public SearchContext from(int from) {
        this.from = from;
        return this;
    }

    @Override
    public int size() {
        return size;
    }

    @Override
    public SearchContext size(int size) {
        this.size = size;
        return this;
    }

    @Override
    public boolean hasFieldNames() {
        return fieldNames != null;
    }

    @Override
    public List<String> fieldNames() {
        if (fieldNames == null) {
            fieldNames = new ArrayList<>();
        }
        return fieldNames;
    }

    @Override
    public void emptyFieldNames() {
        this.fieldNames = Collections.emptyList();
    }

    @Override
    public boolean explain() {
        return explain;
    }

    @Override
    public void explain(boolean explain) {
        this.explain = explain;
    }

    @Override
    @Nullable
    public List<String> groupStats() {
        return this.groupStats;
    }

    @Override
    public void groupStats(List<String> groupStats) {
        this.groupStats = groupStats;
    }

    @Override
    public boolean version() {
        return version;
    }

    @Override
    public void version(boolean version) {
        this.version = version;
    }

    @Override
    public int[] docIdsToLoad() {
        return docIdsToLoad;
    }

    @Override
    public int docIdsToLoadFrom() {
        return docsIdsToLoadFrom;
    }

    @Override
    public int docIdsToLoadSize() {
        return docsIdsToLoadSize;
    }

    @Override
    public SearchContext docIdsToLoad(int[] docIdsToLoad, int docsIdsToLoadFrom, int docsIdsToLoadSize) {
        this.docIdsToLoad = docIdsToLoad;
        this.docsIdsToLoadFrom = docsIdsToLoadFrom;
        this.docsIdsToLoadSize = docsIdsToLoadSize;
        return this;
    }

    @Override
    public void accessed(long accessTime) {
        this.lastAccessTime = accessTime;
    }

    @Override
    public long lastAccessTime() {
        return this.lastAccessTime;
    }

    @Override
    public long keepAlive() {
        return this.keepAlive;
    }

    @Override
    public void keepAlive(long keepAlive) {
        this.keepAlive = keepAlive;
    }

    @Override
    public SearchLookup lookup() {
        // TODO: The types should take into account the parsing context in QueryParserContext...
        if (searchLookup == null) {
            searchLookup = new SearchLookup(mapperService(), fieldData(), request.types());
        }
        return searchLookup;
    }

    @Override
    public DfsSearchResult dfsResult() {
        return dfsResult;
    }

    @Override
    public QuerySearchResult queryResult() {
        return queryResult;
    }

    @Override
    public FetchPhase fetchPhase() {
        return fetchPhase;
    }

    @Override
    public FetchSearchResult fetchResult() {
        return fetchResult;
    }

    @Override
    public MappedFieldType smartNameFieldType(String name) {
        return mapperService().fullName(name);
    }

    @Override
    public ObjectMapper getObjectMapper(String name) {
        return mapperService().getObjectMapper(name);
    }

    @Override
    public Counter timeEstimateCounter() {
        return timeEstimateCounter;
    }

    @Override
    public Map<Class<?>, Collector> queryCollectors() {
        return queryCollectors;
    }

    @Override
    public QueryShardContext getQueryShardContext() {
        return queryShardContext;
    }

    @Override
    public Profilers getProfilers() {
        return profilers;
    }

    public void setProfilers(Profilers profilers) {
        this.profilers = profilers;
    }
}<|MERGE_RESOLUTION|>--- conflicted
+++ resolved
@@ -150,11 +150,8 @@
 
     private final Map<String, FetchSubPhaseContext> subPhaseContexts = new HashMap<>();
     private final Map<Class<?>, Collector> queryCollectors = new HashMap<>();
-<<<<<<< HEAD
+    private final QueryShardContext queryShardContext;
     private FetchPhase fetchPhase;
-=======
-    private final QueryShardContext queryShardContext;
->>>>>>> 77a16499
 
     public DefaultSearchContext(long id, ShardSearchRequest request, SearchShardTarget shardTarget, Engine.Searcher engineSearcher,
             IndexService indexService, IndexShard indexShard, ScriptService scriptService, PageCacheRecycler pageCacheRecycler,
