--- conflicted
+++ resolved
@@ -21,12 +21,7 @@
   'plugins:discovery-ec2',
   'plugins:discovery-gce',
   'plugins:discovery-multicast',
-<<<<<<< HEAD
   'plugins:ingest',
-  'plugins:lang-expression',
-  'plugins:lang-groovy',
-=======
->>>>>>> 91448679
   'plugins:lang-javascript',
   'plugins:lang-python',
   'plugins:mapper-attachments',
