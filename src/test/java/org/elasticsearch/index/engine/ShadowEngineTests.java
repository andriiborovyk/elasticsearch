--- conflicted
+++ resolved
@@ -244,14 +244,7 @@
             @Override
             public void onFailedEngine(ShardId shardId, String reason, @Nullable Throwable t) {
                 // we don't need to notify anybody in this test
-            }
-<<<<<<< HEAD
-        }, null);
-=======
-        }, null, IndexSearcher.getDefaultQueryCache(), IndexSearcher.getDefaultQueryCachingPolicy());
-
-
->>>>>>> 23ac32e6
+        }}, null, IndexSearcher.getDefaultQueryCache(), IndexSearcher.getDefaultQueryCachingPolicy());
         return config;
     }
 
